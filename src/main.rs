--- conflicted
+++ resolved
@@ -529,7 +529,6 @@
     wallet: &SharedWallet,
     database: &Database,
 ) {
-<<<<<<< HEAD
     let mut rng = rand::thread_rng();
     let img_nr = rng.gen_range(0..7);
     // let filename = format!("./images/{}.jpg", img_nr);
@@ -543,49 +542,48 @@
 
     if let Err(e) = sender.send(Message::binary(buffer)) {
         println!("Could not send pixel hash: {}", e);
-=======
-    // check length of params
-    if bin_parameters.len() != 16 {
-        ws_error!(
-            sender,
-            format!(
-                "Expected message len of 16 for CMD opcode {:x} (GetStoreItems)",
-                CMDOpcodes::GetStoreItems as u8,
-            )
-        );
-    }
-
-    // parse params
-    let from: u32 = ((bin_parameters[0] as u32) << 24) + ((bin_parameters[1] as u32) << 16) + ((bin_parameters[2] as u32) << 8) + ((bin_parameters[3] as u32));
-    let to: u32 = ((bin_parameters[4] as u32) << 24) + ((bin_parameters[5] as u32) << 16) + ((bin_parameters[6] as u32) << 8) + ((bin_parameters[7] as u32));
-
-    // dance with mongo
-    let store_collection = database.collection::<StoreItem>("store");
-    let filter = doc! {"range": [from, to]};
-    let mongo_result = store_collection.find(filter, None).await;
-
-    // parse mongo result
-    let mut cursor = unwrap_or_ws_error!(
-        sender,
-        mongo_result.map_err(|_| "Failed querying mongodb for asteroids.")
-    );
-
-    // parse to json
-    let mut json_results: Vec<String> = vec![];
-    while let Some(Ok(asteroid)) = cursor.next().await {
-      match serde_json::to_string(&asteroid) {
-          Ok(a) => json_results.push(a),
-          Err(_) => { ws_error!(sender, "Failed parsing an asteroid from Mongo."); }
-      }
-    }
-
-    // put a bow on it
-    let json_array: String = "[".to_string() + &json_results.join(",") + "]";
-    let response_bytes: &[u8] = &[&[CMDOpcodes::StoreItems as u8], json_array.as_bytes()].concat();
-    if let Err(e) = sender.send(Message::binary(response_bytes)) {
-        println!("Could not send StoreItems: {}", e);
->>>>>>> c62932d4
-    };
+    }
+    // // check length of params
+    // if bin_parameters.len() != 16 {
+    //     ws_error!(
+    //         sender,
+    //         format!(
+    //             "Expected message len of 16 for CMD opcode {:x} (GetStoreItems)",
+    //             CMDOpcodes::GetStoreItems as u8,
+    //         )
+    //     );
+    // }
+
+    // // parse params
+    // let from: u32 = ((bin_parameters[0] as u32) << 24) + ((bin_parameters[1] as u32) << 16) + ((bin_parameters[2] as u32) << 8) + ((bin_parameters[3] as u32));
+    // let to: u32 = ((bin_parameters[4] as u32) << 24) + ((bin_parameters[5] as u32) << 16) + ((bin_parameters[6] as u32) << 8) + ((bin_parameters[7] as u32));
+
+    // // dance with mongo
+    // let store_collection = database.collection::<StoreItem>("store");
+    // let filter = doc! {"range": [from, to]};
+    // let mongo_result = store_collection.find(filter, None).await;
+
+    // // parse mongo result
+    // let mut cursor = unwrap_or_ws_error!(
+    //     sender,
+    //     mongo_result.map_err(|_| "Failed querying mongodb for asteroids.")
+    // );
+
+    // // parse to json
+    // let mut json_results: Vec<String> = vec![];
+    // while let Some(Ok(asteroid)) = cursor.next().await {
+    //   match serde_json::to_string(&asteroid) {
+    //       Ok(a) => json_results.push(a),
+    //       Err(_) => { ws_error!(sender, "Failed parsing an asteroid from Mongo."); }
+    //   }
+    // }
+
+    // // put a bow on it
+    // let json_array: String = "[".to_string() + &json_results.join(",") + "]";
+    // let response_bytes: &[u8] = &[&[CMDOpcodes::StoreItems as u8], json_array.as_bytes()].concat();
+    // if let Err(e) = sender.send(Message::binary(response_bytes)) {
+    //     println!("Could not send StoreItems: {}", e);
+    // };
 }
 
 async fn parse_get_pixel_data(
