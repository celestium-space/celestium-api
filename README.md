--- conflicted
+++ resolved
@@ -23,17 +23,11 @@
 
 **From API server to client:**
 
-<<<<<<< HEAD
-update pixel: `0x00<x:u16><y:u16><color:u8>`
+entire image: `<image:[u8; 1_000_000]>`
 
-entire image: `0x01<image:[u8; 1_000_000]>`
+update pixel: `<x:u16><y:u16><color:u8>`
 
-error: `0x02<msg:str>`
-=======
-entire image: `<image:[u8; 1_000_000]>`
-update pixel: `<x:u16><y:u16><color:u8>`
 error: `<0x45:u8><msg:str>`
->>>>>>> f1060787
 
 **From client to API server:**
 
